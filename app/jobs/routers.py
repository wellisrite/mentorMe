from fastapi import APIRouter, HTTPException, Depends, Query
from fastapi_cache.decorator import cache
from typing import List
import logging
import json

from app.jobs.models import JobCreate, JobResponse
from app.jobs.repositories import JobRepository
from app.db import get_database
from app.services.scoring import extract_job_requirements
from app.services.cache import cache_service, CacheConfig, cache_key_builder
from app.jobs.utils import clear_job_caches

logger = logging.getLogger(__name__)
router = APIRouter()

async def get_repository(db=Depends(get_database)) -> JobRepository:
    """Dependency to get job repository."""
    return JobRepository(db)

@router.post("/", response_model=JobResponse)
async def create_job(job_data: JobCreate, repo: JobRepository = Depends(get_repository)):
    """Create a new job description and invalidate cache."""
    try:
        logger.info(f"Creating job with description length: {len(job_data.job_description)}")
        
        must_have_skills, nice_to_have_skills = extract_job_requirements(job_data.job_description)
        logger.info(f"Extracted {len(must_have_skills)} must-have and {len(nice_to_have_skills)} nice-to-have skills")
        
        result = await repo.create_job(
            job_description=job_data.job_description,
            title=job_data.title,
            company=job_data.company,
            must_have_skills=must_have_skills,
            nice_to_have_skills=nice_to_have_skills
        )
        
        if not result:
            raise HTTPException(status_code=500, detail="Failed to create job")
        
        job_response = JobResponse(
            id=result["id"],
            job_description=result["job_description"],
            title=result["title"],
            company=result["company"],
            must_have_skills=json.loads(result["must_have_skills"]),
            nice_to_have_skills=json.loads(result["nice_to_have_skills"]),
            created_at=result["created_at"]
        )
        
        # Clear job-related caches
        await clear_job_caches()
        
        return job_response
        
    except Exception as e:
        logger.error(f"Error creating job: {e}")
        raise HTTPException(status_code=500, detail="Failed to create job")

@router.get("/", response_model=List[JobResponse])
<<<<<<< HEAD
# @cache(expire=300, key_builder=cache_key_builder)
=======
@cache(expire=CacheConfig.JOB_TTL, key_builder=cache_key_builder)
>>>>>>> 4e1569c5
async def list_jobs(
    page: int = Query(1, ge=1, description="Page number"),
    page_size: int = Query(10, ge=1, le=100, description="Items per page"),
    repo: JobRepository = Depends(get_repository)
):
    """List jobs with pagination and caching."""
    try:
        results = await repo.list_jobs(page, page_size)
        return [
            JobResponse(
                id=row["id"],
                job_description=row["job_description"],
                title=row["title"],
                company=row["company"],
                must_have_skills=json.loads(row["must_have_skills"]) if row["must_have_skills"] else [],
                nice_to_have_skills=json.loads(row["nice_to_have_skills"]) if row["nice_to_have_skills"] else [],
                created_at=row["created_at"]
            )
            for row in results
        ]
    except Exception as e:
        logger.error(f"Error listing jobs: {e}")
        raise HTTPException(status_code=500, detail="Failed to list jobs")

@router.get("/{job_id}", response_model=JobResponse)
<<<<<<< HEAD
# @cache(expire=300, key_builder=cache_key_builder)  # Cache for 5 minutes
=======
>>>>>>> 4e1569c5
async def get_job(job_id: int, repo: JobRepository = Depends(get_repository)):
    """Get a specific job by ID with caching."""
    try:
        # Try cache first
        cache_key = f"job:{job_id}"
        cached_job = await cache_service.get(cache_key)
        
        if cached_job:
            logger.debug(f"Cache hit for job {job_id}")
            return JobResponse(**cached_job)
        
        # Cache miss - get from database
        logger.debug(f"Cache miss for job {job_id}")
        result = await repo.get_job_by_id(job_id)
        
        if not result:
            raise HTTPException(status_code=404, detail="Job not found")
        
        job_response = JobResponse(
            id=result["id"],
            job_description=result["job_description"],
            title=result["title"],
            company=result["company"],
            must_have_skills=json.loads(result["must_have_skills"]) if result["must_have_skills"] else [],
            nice_to_have_skills=json.loads(result["nice_to_have_skills"]) if result["nice_to_have_skills"] else [],
            created_at=result["created_at"]
        )
        
        # Cache the result
        await cache_service.set(cache_key, job_response.model_dump(), CacheConfig.JOB_TTL)
        
        return job_response
        
    except HTTPException:
        raise
    except Exception as e:
        logger.error(f"Error getting job: {e}")
        raise HTTPException(status_code=500, detail="Failed to get job")<|MERGE_RESOLUTION|>--- conflicted
+++ resolved
@@ -58,11 +58,7 @@
         raise HTTPException(status_code=500, detail="Failed to create job")
 
 @router.get("/", response_model=List[JobResponse])
-<<<<<<< HEAD
-# @cache(expire=300, key_builder=cache_key_builder)
-=======
 @cache(expire=CacheConfig.JOB_TTL, key_builder=cache_key_builder)
->>>>>>> 4e1569c5
 async def list_jobs(
     page: int = Query(1, ge=1, description="Page number"),
     page_size: int = Query(10, ge=1, le=100, description="Items per page"),
@@ -88,10 +84,6 @@
         raise HTTPException(status_code=500, detail="Failed to list jobs")
 
 @router.get("/{job_id}", response_model=JobResponse)
-<<<<<<< HEAD
-# @cache(expire=300, key_builder=cache_key_builder)  # Cache for 5 minutes
-=======
->>>>>>> 4e1569c5
 async def get_job(job_id: int, repo: JobRepository = Depends(get_repository)):
     """Get a specific job by ID with caching."""
     try:
